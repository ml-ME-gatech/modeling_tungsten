# Overview

**If you would like to jump straight into it, and look at the notebooks** please start [with the individual model inference](/model_inference/recrystallization_inference.ipynb).

## Summary
This project repository contains python scripts and data neccessary to estimate the effect of recrystallization on the macroscopic material properties of tungsten (W) and W alloys. The goal is to develop a path function $Y(T(t)): \mathbb{R} \mapsto [0,1]$ which represents the fraction of recrystillized material based upon an arbitary time history $T(t): \mathbb{R}_+ \to \mathbb{R}$ which is informed by experimental results and our understanding of the physical process. 
Second, a statistical estimate in the reduction of material hardness based on material recrystallization fraction, which is correlated to the material yield strength, an important macroscopic material property is detailed. 

## Novel Contributions
This repository makes the following contributions, which are novel to the best of my knowledge.
1. Bayesian parameter calibration and comparison of two models for material recrystallization fraction.
2. Development of Empirical Intra-material recrystallization fraction material model 
    1. Identification \& develoment of characteristic material model property
    2. Specification \& calibration of intra-material recrystallization fraction material model 
3. Derivation and numerical validation of continuous material recrystallization fraction for non-isothermal conditions *

*Building on discrete models proposed and used in A. Durif _et al._ , C. Li _et al._ , F. Fernandes _et al._ , W. Pumphrey

# Material recrystallization 

## Physical Description 
Recrystallization of the warm-rolled tungsten plate is a thermally activated _phase-change_ process governed by jumps of individual tungsten atoms. At a macroscopic level, the isothermal recrystallization fraction $X(t)$ in an _isothermal_ experiment is measured by monitoring the material hardness over time, judging the phase using the law of mixtures. An example plot of $X(t)$ at $T = 1150 \ ^\circ C,1175 \ ^\circ C$ using data from A. Lopez is shown in the below figure, with predictions using a generalized logistic model. Evidently, the process is dependently upon both temperature and time. 

![Example Phase Fraction](.git_images/Generalized%20Logistic_Lopez%20et%20al.%20(2015)%20-%20MR_data_example.svg)

## Mathematical Modeling of recrystallization
I assess the fitting and extrapolative capabilities of two models (1) The (modified) Johnson–Mehl–Avrami–Kolmogorov (JMAK) model and (2) a generalized logistic (GL) model to fit observed experimental data by sampling the model(s) parameter posterior probability distribution functions (referred to as the _posteriors_) implied by an assumed gaussian error model on the experimental data. This is completed in two fashions (1) considered data sets in an independent manner and obtaining seperate parameter posteriors for each data set, and (2) proposing an empirical model that allows joint calibration across data sets. The notebooks used to develop this calibration are contained in [data_exploration](/data_exploration/) and [model_inference](/model_inference/).

### Mathematical Models
The selected models are quite similar though not identical. The like parameters in each model play similar roles.

#### Johnson–Mehl–Avrami–Kolmogorov (JMAK) Model
The parameters of interest are the incubation time $t_{inc}$, the exponent, $n$, and the rate coefficient $b$. $A_1,B_1,A_2,B_2$ are parameters involved in the Arrhenius process description of the temperature dependence of $b$ and $t_{inc}$ on $T$. 

<<<<<<< HEAD

$X(t,T) = 1 - \exp{\left( -b^n (t - t_{inc})^n \right)} $
$b(T) = A_1 \exp{\left(B_1/T \right)} $
$t_{inc}(T) = A_2 \exp{\left(B_2/T \right)}$

=======
$$
X(t,T) = 1 - \exp{\left( -b^n (t - t_{inc})^n \right)} \\ 
b(T) = A_1 \exp{\left(B_1/T \right)} \\ 
t_{inc}(T) = A_2 \exp{\left(B_2/T \right)} \\ 
$$
>>>>>>> 93a5e789

#### Generalized Logistic (GL) Model
We suppose that the recrystallization fraction may be modeled using a (generalized) logistic (GL) growth function. The temperature dependence follows through the Arrhenius process modeled for the growth rate $B$ and starting time $M$.


$X(t,T) = \frac{1}{(1 + e^{-B (t - M)})^{1/\nu}}$ 
$B(T) = A_1 \exp{\left(B_1/T \right)} $
$M(T) = A_2 \exp{\left(B_2/T \right)} $ 


### Bayesian Calibration of recrystallization Fraction State Function
The general structure for calibration adopted here assumes that we have a _parametric model_ for recrystallization fraction $X(t,T) = f(t,T ;\theta)$ which is continuous in time $t$ and _isothermal_ temperature $T$ with some parameter vector $\theta \in \mathbb{R}^{p}$ ($p = 5$ for both GL and JMAK models). With data $\mathcal{D} = \{(t_i,T_i),X_i\}_{i = 1}^n$, that is, observations of recrystallization fraction $X_i$ at time $t_i$ and isothermal temperature $T_i$ then the error between the observation and model follow a gaussian error structure:


$X_i \sim \mathcal{N}(f(t_i,T_i;\theta),\sigma^2 \mathbf{I} + \Xi)$

Where $\sigma^2$ is some model inadequecy and $\Xi = \text{diag}(\xi_i^2)$ are known experimental error. The joint distributions of the model errors is then the likelihood, which is related to the distribution of the paramter posteriors using [Bayes rule](https://en.wikipedia.org/wiki/Bayesian_statistics) as:

$
p(\theta | \mathcal{D}) \propto \mathcal{L}(\mathcal{D} | \theta) p(\theta)
$

Despite the simple specification of the problem, the specifics involved in estimation of $\theta$ are involved due to the non-linear dependence of recrystallization fraction $X$ on both $t$ and $T$. The following outline overviews how I estimate $p(\theta | \mathcal{D})$ with specifics of both the JMAK and GL detailed in [recrystallization_inference.ipynb](/model_inference/recrystallization_inference.ipynb)

#### Estimation of Arrhenius Process Parameters via Linear Regression
It is useful to obtain good initial guesses model parameters by linearization and subsequent  parameter approximate estimation in the notebooks [arrhenius_process_esimation.ipynb](data_exploration/arrhenius_process_estimation.ipynb).

#### Initial Estimation Using Non-Linear Least Squares
Bulding upon the results of [arrhenius_process_esimation.ipynb](data_exploration/arrhenius_process_estimation.ipynb), I used a non-linear least squares approach to the estimate of model parameters prior to inference [initial_least_squares_comparison.ipynb](data_exploration/initial_least_squares_comparison.ipynb).

#### Seperate Inference Across Data Sets
In [recrystallization_inference.ipynb](/model_inference/recrystallization_inference.ipynb) I calibrated both the JMAK and GL models to each recrystallization fraction data set independently, using the [prior_estimates](data_exploration/initial_least_squares_comparison.ipynb) of model parameters.

#### Latent Variables for Each Data Sets 
Drawing conclusions about the correlation of various recrystallization fraction models observed here [here](/model_inference/recrystallization_inference.ipynb), I explore the potential of these relationships in [latent_variable_selection](/model_inference/latent_variable_selection.ipynb) for reducing model complexity. I propose and calibrate a hierarrchical model for recrsystillization across data sets in [hierarchical_recrystallization.ipynb](/model_inference/hierarchical_recystillization_inference.ipynb).

### Extending the recrystallization Fraction State Function Model(s) to Non-isothermal Conditions
recrystallization experiments are performed isothermally, and the subsequent modeling assumes this condition. It is often the case that isothermal/constant conditions can NOT be relied upon. I extend the continous time isothermal JMAK and GL models to continous time non-isothermal analougues, inspired by discrete formulations in the literature (1-4) in [nonisothermal_modeling](/nonisothermal_modeling) and verify the formulation [numerically](/nonisothermal_modeling/non-isothermal_rx.ipynb). The basic assumption is that the rate of temperature change does not effect the recrystiliation process.

### Estimating Reduction in Material Hardness
Material yield strength is linearly related to hardness (Tabor's relationship). It's reasonable to expect that a reduction in material hardness will result in a corresponding frational reduction in yield strength. Using measured tungsten hardness data during recrystallization experiments, the expected reduction in material hardness is estimated in [hardness_rx_model.ipynb](/model_inference/hardness_rx_model.ipynb) and assumed to be less than $\mathbf{22}$ \%.

# Results
Some results of this work are provided below. The full results are contained in each of the notebooks referenced in the above sections.

## Calibration Results
The below figure shows visualizations of the JMAK and Generalized Logisitic models predictive distributions for recrystallization fraction calibrated to each of the five experimental data sets seperately [here](/model_inference/recrystallization_inference.ipynb), demonstrated for two temperatures. The dotted lines tracing the envelopes around the maximum likelihood predictions for either model (solid and dashed black lines) are 95% confidence intervals, based on the experimental error and model inadequecy discovered during calibration. There is little visual difference in the models ablities to predict the data once calibrated.

![Independent Posterior Predictions](.git_images/posterior_predictive_comparison.svg)

_Posterior predictive distribution visualization comparison of JMAK vs. Generalized Logistic models fitted independently to various data sets_

Sample marginal posteriors for the JMAK and GL models are demonstrated in the below figure (using kernel density estimation). Similar parameters play similar roles between the two models, though there appears to be more resolution between exponent ($n$ and $\nu$ for the JMAK and GL models respectively) for the GL model than the JMAK.

![recrystallization Fraction Marginal Posterior(s)](.git_images/posterior_kde_comparison.svg)

_Marginal JMAK/GL model parameter posterior distributions obtained calibrating to data sets independently_

The next figure visually compares the predictive distributions using the combined/hierarchical modeling approach (detailed [here](model_inference/hierarchical_recrystallization_inference.ipynb)) which calibrates a material model jointly to all experiemental data sets. This approach allows for _interpolation_ between data sets using _interpretable_ material parameters.

![Joint Posterior Prediction](.git_images/posterior_predictive_comparison_hierarchical.svg)

_Posterior predictive distribution visualization comparison of JMAK vs. Generalized Logistic models fitted jointly to the various data sets_

There is little visual difference between model posterior predictions obtained by calibration seperately to the datasets _vs._ jointly. The below table compares the model inadquency estimated standard deviation when calibrating each data set individually vs. the combined model form. The model inadequecy increases somewhat in each scenario however the quality of the predictions is not impacted significantly and the combined model provides a straightforward way to interpolate between different tungstens, and extrapolate to tungstens with required properties.


**Independent vs. Combined Error Comparison**: Recrystallization model inadequecy standard deviation comparison across datasets
|                                |   Individual |   Combined |
|:-------------------------------|-------------:|-----------:|
| Lopez et al. (2015) - HR       |       0.0269 |     0.0394 |
| Lopez et al. (2015) - MR       |       0.0763 |     0.0951 |
| Richou et al. (2020) - Batch A |       0.0166 |     0.0442 |
| Richou et al. (2020) - Batch B |       0.0117 |     0.0616 |
| Yu et al. (2017)               |       0.0912 |     0.0935 |

Posteriors of the latent variables $\ln{(\overline{k})}$, $\ln{(\overline{t})}$ which indicate the mean recrystallization and incubation times of the particular tungsten, obtained during inference of the hierarchical model, are shown in the below figure:

![Marginal posterior latent variables](.git_images/latent_variable_posterior_hierarchical.svg)

The latent variable $\ln{(\overline{k})}$ is very similar between the two models, and effectively demonstrates for which tungsten recrystallization proceeds most quickly (Yu _et al._) vs. for which tungsten the recrystallization proceeds least quickly (Lopez _et al._ MR).

Finally, the mean, maximum likelihood, and standard deviation of the latent variables for each tungsten, and the latent parameters for the combined model are provided in the below tables. These can be used in conjunction with the model specified [here](model_inference/hierarchical_recrystallization_inference.ipynb) to predict the recrystallization fraction of a particular tungsten at some time and temperature.

**JMAK**: Summary of Posterior Distributons
|                                |$\ln{(\overline{k})}$-- $\ln{(\overline{t})}$     |
|                                |    ml |   mean |   std |     ml |   mean |   std |
|:-------------------------------|------:|-------:|------:|-------:|-------:|------:|
| Lopez et al. (2015) - HR       | 14.55 |  15.06 |  0.29 |  18.21 |  19.02 |  0.52 |
| Lopez et al. (2015) - MR       | 28.57 |  27.9  |  0.18 |   6.86 |  -8.35 | 16.42 |
| Richou et al. (2020) - Batch A | 22.93 |  25.58 |  0.98 |  20.59 |  22.02 |  0.63 |
| Richou et al. (2020) - Batch B | 19.11 |  21.45 |  0.87 |  21.87 |  23.49 |  0.65 |
| Yu et al. (2017)               | 13.84 |  14.05 |  0.38 | -23.99 | -52.44 | 42.89 |


**Generalized Logistic** : Summary of Posterior Distributons
|                                |$\ln{(\overline{k})}$-- $\ln{(\overline{t})}$   |
|                                |    ml |   mean |   std |    ml |   mean |   std |
|:-------------------------------|------:|-------:|------:|------:|-------:|------:|
| Lopez et al. (2015) - HR       | 15.07 |  15.33 |  0.25 | 21.88 |  21.96 |  0.76 |
| Lopez et al. (2015) - MR       | 28.68 |  27.88 |  0.2  | -0.91 | -13.71 | 17.57 |
| Richou et al. (2020) - Batch A | 24.23 |  25.85 |  0.86 | 24.85 |  24.86 |  0.93 |
| Richou et al. (2020) - Batch B | 19.12 |  21.54 |  0.83 | 25.99 |  26.31 |  0.97 |
| Yu et al. (2017)               | 13.86 |  14.09 |  0.38 | -4.69 | -55.89 | 41.32 |

**JMAK Parameters**: Summary of Posterior Distributons
|          |        ml |      mean |      std |
|:---------|----------:|----------:|---------:|
| $c_{11}$ |   -17.152 |   -17.056 |    0.188 |
| $c_{12}$ |   -29.777 |   -31.349 |    0.789 |
| $c_{13}$ | 15853.5   | 16159.5   |  246.817 |
| $c_{14}$ | 33071.2   | 34533.6   | 1075.83  |
| $c_{15}$ |     0.766 |     0.508 |    0.056 |
| $c_{21}$ |     1.728 |     1.717 |    0.008 |
| $c_{22}$ |     0.323 |     0.312 |    0.017 |
| $c_{23}$ | -2937.49  | -2949.2   |   10.962 |
| $c_{24}$ |   939.157 |   932.558 |   22.73  |
| $c_{25}$ |     0.065 |     0.071 |    0.003 |


**Generalized Logistic Parameters**: Summary of Posterior Distributons
|          |        ml |      mean |    std |
|:---------|----------:|----------:|-------:|
| $c_{11}$ |   -17.65  |   -17.212 |  0.159 |
| $c_{12}$ |   -30.203 |   -30.308 |  0.636 |
| $c_{13}$ | 17819.1   | 17819.1   |  0     |
| $c_{14}$ | 29758.5   | 29758.5   |  0     |
| $c_{15}$ |     0.231 |     0.226 |  0.009 |
| $c_{21}$ |     1.79  |     1.764 |  0.007 |
| $c_{22}$ |     0.257 |     0.267 |  0.017 |
| $c_{23}$ | -3009.82  | -3011.87  |  2.593 |
| $c_{24}$ |   973.703 |   961.021 | 23.249 |
| $c_{25}$ |    -0.005 |    -0.004 |  0     |

## Data Sources and Work Cited
I would like to acknowledge the exceptional scientific work and considerable effort in obtaining these measurements by the authors of the studies from where I obtained the recrystallization data:

### Reference Works
1. A. Durif _et al._ _Numerical study of the influence of tungsten recrystallization on the divertor component lifetime_ , International Journal of Fracture (2021) [DOI](https://doi.org/10.1007/s10704-021-00568-1)
2. C. Li _et al._ _Numerical analysis of recrystallization behaviors for W monoblock under cyclic high heat flux_, Nuclear Materials and Energy (2022) [DOI](https://doi.org/10.1016/j.nme.2022.101227)
3. F. Fernandes _et al._ _Mathematical model coupling phase transformation and temperature evolution during quench of steels_, Materials Science \& Technology (1985) [DOI](https://doi.org/10.1179/mst.1985.1.10.838)
4. W. Pumphrey Inter-relation of hardenability and isothermal transformation data, JISI (1948)

### Data Sources
1. A. Lopez, _Thermal Stability of Warm-Rolled Tungsten_, Ph.D. Thesis, Technical University of Denmark (2015).
2. M. Richou _et al_. _recrystallization at high temperature of two tungsten materials complying with the ITER specifications, Journal of Nuclear Materials_ (2020) [DOI](https://doi.org/10.1016/j.jnucmat.2020.152418)
3. Yu _et al_. _Hardness loss and microstructure evolution of 90% hot-rolled pure tungsten at 1200-1350 C_, Fsion Engineering and Design (2017) [DOI](http://dx.doi.org/10.1016/j.fusengdes.2017.05.072)
4. Wang _et al_. _Effects of thickness reduction on recrystallization process of warm-rolled pure tungsten plates at 1350 C_, Fusion engineering and Design (2017) [DOI](http://dx.doi.org/10.1016/j.fusengdes.2017.03.140)
5. K. Tsuchida _et al._ _Recrystallization behavior of hot-rolled pure tungsten and its alloy plates during high-temperature annealing_ Nuclear Materials and Energy (2018) [DOI](https://doi.org/10.1016/j.nme.2018.04.004)
6. M. Minissale _et al._ _A high power laser facility to conduct annealing tests at high temperature_ Review of Scientific Instruments (2020) [DOI](https://doi.org/10.1063/1.5133741)
7. Ciucani _et al._ _Recovery and recrystallization kinetics of differently rolled, thin tungsten plates in the temperature range from 1325 °C to 1400 °C_ Nuclear Materials and Energy (2020) [DOI](https://doi.org/10.1016/j.nme.2019.100701)<|MERGE_RESOLUTION|>--- conflicted
+++ resolved
@@ -32,28 +32,20 @@
 #### Johnson–Mehl–Avrami–Kolmogorov (JMAK) Model
 The parameters of interest are the incubation time $t_{inc}$, the exponent, $n$, and the rate coefficient $b$. $A_1,B_1,A_2,B_2$ are parameters involved in the Arrhenius process description of the temperature dependence of $b$ and $t_{inc}$ on $T$. 
 
-<<<<<<< HEAD
-
-$X(t,T) = 1 - \exp{\left( -b^n (t - t_{inc})^n \right)} $
-$b(T) = A_1 \exp{\left(B_1/T \right)} $
-$t_{inc}(T) = A_2 \exp{\left(B_2/T \right)}$
-
-=======
-$$
+$
 X(t,T) = 1 - \exp{\left( -b^n (t - t_{inc})^n \right)} \\ 
 b(T) = A_1 \exp{\left(B_1/T \right)} \\ 
 t_{inc}(T) = A_2 \exp{\left(B_2/T \right)} \\ 
-$$
->>>>>>> 93a5e789
+$
 
 #### Generalized Logistic (GL) Model
 We suppose that the recrystallization fraction may be modeled using a (generalized) logistic (GL) growth function. The temperature dependence follows through the Arrhenius process modeled for the growth rate $B$ and starting time $M$.
 
-
-$X(t,T) = \frac{1}{(1 + e^{-B (t - M)})^{1/\nu}}$ 
-$B(T) = A_1 \exp{\left(B_1/T \right)} $
-$M(T) = A_2 \exp{\left(B_2/T \right)} $ 
-
+$
+X(t,T) = \frac{1}{(1 + e^{-B (t - M)})^{1/\nu}} \\ 
+B(T) = A_1 \exp{\left(B_1/T \right)} \\ 
+M(T) = A_2 \exp{\left(B_2/T \right)} \\ 
+$
 
 ### Bayesian Calibration of recrystallization Fraction State Function
 The general structure for calibration adopted here assumes that we have a _parametric model_ for recrystallization fraction $X(t,T) = f(t,T ;\theta)$ which is continuous in time $t$ and _isothermal_ temperature $T$ with some parameter vector $\theta \in \mathbb{R}^{p}$ ($p = 5$ for both GL and JMAK models). With data $\mathcal{D} = \{(t_i,T_i),X_i\}_{i = 1}^n$, that is, observations of recrystallization fraction $X_i$ at time $t_i$ and isothermal temperature $T_i$ then the error between the observation and model follow a gaussian error structure:
